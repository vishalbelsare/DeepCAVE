# Copyright 2021-2024 The DeepCAVE Authors
#
# Licensed under the Apache License, Version 2.0 (the "License");
# you may not use this file except in compliance with the License.
# You may obtain a copy of the License at
#
#   http://www.apache.org/licenses/LICENSE-2.0
#
# Unless required by applicable law or agreed to in writing, software
# distributed under the License is distributed on an "AS IS" BASIS,
# WITHOUT WARRANTIES OR CONDITIONS OF ANY KIND, either express or implied.
# See the License for the specific language governing permissions and
# limitations under the License.

# noqa: D400
"""
# Ablation Paths

This module evaluates the ablation paths.

Ablation Paths is a method to analyze the importance of hyperparameters in a configuration space.
Starting from a default configuration, the default configuration is iteratively changed to the
incumbent configuration by changing one hyperparameter at a time, choosing the
hyperparameter that leads to the largest improvement in the objective function at each step.

## Classes:
    - Ablation: Provide an evaluator of the ablation paths.
"""

from typing import Any, List, Optional, Tuple, Union

import copy

import numpy as np
import pandas as pd

from deepcave.evaluators.ablation import Ablation
from deepcave.evaluators.epm.random_forest_surrogate import RandomForestSurrogate
from deepcave.runs import AbstractRun
from deepcave.runs.objective import Objective
from deepcave.utils.multi_objective_importance import get_weightings


class MOAblation(Ablation):
    """
    Provide an evaluator of the ablation paths.

    Override: Multi-Objective case

    Properties
    ----------
    run : AbstractRun
        The run to analyze.
    cs : ConfigurationSpace
        The configuration space of the run.
    hp_names : List[str]
        A list of the hyperparameter names.
    performances : Optional[Dict[Any, Any]]
        A dictionary containing the performances for each HP.
    improvements : Optional[Dict[Any, Any]]
        A dictionary containing the improvements over the respective previous step for each HP.
    objectives : Optional[Union[Objective, List[Objective]]]
        The objective(s) of the run.
    default_config : Configurations
        The default configuration of this configuration space.
        Gets changed step by step towards the incumbent configuration.
    """

    def __init__(self, run: AbstractRun):
        super().__init__(run)
        self.models: List = []
        self.df_importances = pd.DataFrame([])

    def get_importances(self) -> str:
        """
        Return the importance scores.

        Returns
        -------
        Dict
            Dictionary with Hyperparameter names and the corresponding importance scores and
            variances.

        Raises
        ------
        RuntimeError
            If the important scores are not calculated.
        """
        if self.df_importances is None:
            raise RuntimeError("Importance scores must be calculated first.")

        return self.df_importances.to_json()

    def predict(self, cfg: list[Any], weighting: np.ndarray) -> Tuple[float, float]:
        """
        Predict the performance of the input configuration.

        The model results are weighted by the input weightings and summed.

        Parameters
        ----------
        cfg : Dict
            Configuration.
        weighting : List[float]
            Weightings.

        Returns
        -------
        mean : float
             The mean of the weighted sum of predictions.
        var : float
             The variance of the weighted sum of predictions.
        """
        mean, var = 0, 0
        for model, w in zip(self.models, weighting):
            pred, var_ = model.predict(np.array([cfg]))
            mean += w * pred[0]
            var += w * var_[0]
        return mean, var

    def calculate(
            self,
            objectives: Optional[Union[Objective, List[Objective]]],  # noqa
            budget: Optional[Union[int, float]] = None,  # noqa
            n_trees: int = 50,  # noqa
            seed: int = 0,  # noqa
    ) -> None:
        """
        Calculate the MO ablation path performances and improvements.

        Parameters
        ----------
        objectives : Optional[Union[Objective, List[Objective]]]
            The objective(s) to be considered.
        budget : Optional[Union[int, float]]
            The budget to be considered. If None, all budgets of the run are considered.
            Default is None.
        n_trees : int
            The number of trees for the surrogate model.
            Default is 50.
        seed : int
            The seed for the surrogate model.
            Default is 0.
        """
        assert isinstance(objectives, list)
        for objective in objectives:
            assert isinstance(objective, Objective)

        df = self.run.get_encoded_data(objectives, budget, specific=True, include_config_ids=True)

        # Obtain all configurations with theirs costs
        df = df.dropna(subset=[obj.name for obj in objectives])
        X = df[list(self.run.configspace.keys())].to_numpy()

        # normalize objectives
        objectives_normed = list()
        for obj in objectives:
            normed = obj.name + "_normed"
            df[normed] = (df[obj.name] - df[obj.name].min()) / (
                    df[obj.name].max() - df[obj.name].min()
            )

            if obj.optimize == "upper":
                df[normed] = 1 - df[normed]
            objectives_normed.append(normed)

            # train one model per objective
            Y = df[normed].to_numpy()
            model = RandomForestSurrogate(self.cs, seed=seed, n_trees=n_trees)
            model._fit(X, Y)
            self.models.append(model)

        weightings = get_weightings(objectives_normed, df)

        # calculate importance for each weighting generated from the pareto efficient points
        for w in weightings:
            df_res = self.calculate_ablation_path(df, objectives_normed, w, budget)
            if df_res is None:
                columns = ["hp_name", "importance", "variance", "new_performance", "weight"]
                self.df_importances = pd.DataFrame(
                    0, index=np.arange(len(self.hp_names) + 1), columns=columns
                )
                self.df_importances["hp_name"] = ["Default"] + self.hp_names
                return
            df_res["weight"] = w[0]
            self.df_importances = pd.concat([self.df_importances, df_res])
        self.df_importances = self.df_importances.reset_index(drop=True)

<<<<<<< HEAD
    def calculate_ablation_path(self, df: pd.DataFrame, objectives_normed: List[str], weighting: np.ndarray,
                                budget: Optional[Union[int, float]]) -> pd.DataFrame:
=======
    def calculate_ablation_path(
        self,
        df: pd.DataFrame,
        objectives_normed: List[str],
        weighting: np.ndarray,
        budget: Optional[Union[int, float]],
    ) -> pd.DataFrame:
>>>>>>> 5c694556
        """
        Calculate the ablation path performances.

        Parameters
        ----------
        df : pd.DataFrame
            Dataframe with encoded data.
        objectives_normed : List[str]
            The normed objective names to be considered.
        weighting : np.ndarray
            The weighting of the objective values.
        budget : Optional[Union[int, float]]
            The budget to be considered. If None, all budgets of the run are considered.
            Default is None.

        Returns
        -------
        df : pd.DataFrame
            Dataframe with results of the ablation calculation.
        """
        # Get the incumbent configuration
        incumbent_cfg_id = np.argmin(
            sum(df[obj] * w for obj, w in zip(objectives_normed, weighting))
        )
        incumbent_config = self.run.get_config(df.iloc[incumbent_cfg_id]["config_id"])

        # Get the default configuration
        self.default_config = self.cs.get_default_configuration()
        default_encode = self.run.encode_config(self.default_config, specific=True)

        # Obtain the predicted cost of the default and incumbent configuration
        def_cost, def_std = self.predict(default_encode, weighting)
        inc_cost, _ = self.predict(
            self.run.encode_config(incumbent_config, specific=True), weighting
        )

        if inc_cost > def_cost:
            self.logger.warning(
                "The predicted incumbent objective is worse than the predicted default "
                f"objective for budget: {budget}. Aborting ablation path calculation."
            )
            return None
        else:
            # Copy the hps names as to not remove objects from the original list
            hp_it = self.hp_names.copy()
            df_abl = pd.DataFrame([])
            df_abl = pd.concat(
                [
                    df_abl,
                    pd.DataFrame(
                        {
                            "hp_name": "Default",
                            "importance": 0,
                            "variance": def_std,
                            "new_performance": def_cost,
                        },
                        index=[0],
                    ),
                ]
            )

            for i in range(len(hp_it)):
                # Get the results of the current ablation iteration
                continue_ablation, max_hp, max_hp_cost, max_hp_std = self.ablation(
                    budget, incumbent_config, def_cost, hp_it, weighting
                )

                if not continue_ablation:
                    break

                diff = def_cost - max_hp_cost
                def_cost = max_hp_cost

                df_abl = pd.concat(
                    [
                        df_abl,
                        pd.DataFrame(
                            {
                                "hp_name": max_hp,
                                "importance": diff,
                                "variance": max_hp_std,
                                "new_performance": max_hp_cost,
                            },
                            index=[i + 1],
                        ),
                    ]
                )

                # Remove the current best hp for keeping the order right
                hp_it.remove(max_hp)
            return df_abl.reset_index(drop=True)

    def ablation(
            self,
            budget: Optional[Union[int, float]],
            incumbent_config: Any,
            def_cost: Any,
            hp_it: List[str],
            weighting: np.ndarray[Any, Any],
    ) -> Tuple[Any, Any, Any, Any]:
        """
        Calculate the ablation importance for each hyperparameter.

        Parameters
        ----------
        budget: Optional[Union[int, float]]
            The budget of the run.
        incumbent_config: Any
            The incumbent configuration.
        def_cost: Any
            The default cost.
        hp_it: List[str]
            A list of the HPs that still have to be looked at.
        weighting : np.ndarray[Any, Any]
            The weighting of the objective values.

        Returns
        -------
        Tuple[Any, Any, Any, Any]
            continue_ablation, max_hp, max_hp_performance, max_hp_std
        """
        max_hp = ""
        max_hp_difference = -np.inf

        for hp in hp_it:
            if hp in incumbent_config.keys() and hp in self.default_config.keys():
                config_copy = copy.copy(self.default_config)
                config_copy[hp] = incumbent_config[hp]

                new_cost, _ = self.predict(
                    self.run.encode_config(config_copy, specific=True), weighting
                )
                difference = def_cost - new_cost

                # Check for the maximum difference hyperparameter in this round
                if difference > max_hp_difference:
                    max_hp = hp
                    max_hp_difference = difference
            else:
                continue
        hp_count = len(list(self.cs.keys()))
        if max_hp != "":
            # For the maximum impact hyperparameter, switch the default with the incumbent value
            self.default_config[max_hp] = incumbent_config[max_hp]
            max_hp_cost, max_hp_std = self.predict(
                self.run.encode_config(self.default_config, specific=True), weighting
            )
            return True, max_hp, max_hp_cost, max_hp_std
        else:
            self.logger.info(
                f"End ablation at step {hp_count - len(hp_it) + 1}/{hp_count} "
                f"for budget {budget} (remaining hyperparameters not activate in incumbent or "
                "default configuration)."
            )
            return False, None, None, None<|MERGE_RESOLUTION|>--- conflicted
+++ resolved
@@ -186,10 +186,8 @@
             self.df_importances = pd.concat([self.df_importances, df_res])
         self.df_importances = self.df_importances.reset_index(drop=True)
 
-<<<<<<< HEAD
     def calculate_ablation_path(self, df: pd.DataFrame, objectives_normed: List[str], weighting: np.ndarray,
                                 budget: Optional[Union[int, float]]) -> pd.DataFrame:
-=======
     def calculate_ablation_path(
         self,
         df: pd.DataFrame,
@@ -197,7 +195,6 @@
         weighting: np.ndarray,
         budget: Optional[Union[int, float]],
     ) -> pd.DataFrame:
->>>>>>> 5c694556
         """
         Calculate the ablation path performances.
 
