--- conflicted
+++ resolved
@@ -236,7 +236,6 @@
         objective_value = inputs["objective_id"]["value"]
         budget_value = inputs["budget_id"]["value"]
         hp1_value = inputs["hyperparameter_name_1"]["value"]
-        hp2_value = inputs["hyperparameter_name_2"]["value"]
 
         if objective_value is None:
             objective_value = objective_ids[0]
@@ -351,7 +350,6 @@
         }
 
     @staticmethod
-<<<<<<< HEAD
     def get_output_layout(register: Callable) -> dcc.Graph:
         """
         Get the layout for the output block.
@@ -367,18 +365,14 @@
         dcc.Graph
             Layout for the output block.
         """
-        return dcc.Graph(register("graph", "figure"), style={"height": config.FIGURE_HEIGHT})
+        return dcc.Graph(register("graph", "figure"), style={"height": Config.FIGURE_HEIGHT})
 
     @staticmethod
-    def load_outputs(run, inputs, outputs) -> go.Figure:  # type: ignore
-        """
-        Read the raw data and prepare it for the layout.
-
-        Note
-        ----
-        The passed inputs are cleaned and therefore differ
-        compared to 'load_inputs' or 'load_dependency_inputs'.
-        Please see '_clean_inputs' for more information.
+    def get_pdp_figure(  # type: ignore
+        run, inputs, outputs, show_confidence, show_ice, title=None
+    ) -> go.Figure:
+        """
+        Create a figure of the Partial Dependency Plot (PDP).
 
         Parameters
         ----------
@@ -388,19 +382,18 @@
             Input and filter values from the user.
         outputs
             Raw output from the run.
+        show_confidence
+            Whether to show confidence in the plot.
+        show_ice
+            Whether to show ice curves in the plot.
+        title
+            Title of the plot.
 
         Returns
         -------
         go.Figure
             The figure of the Partial Dependency Plot (PDP).
         """
-=======
-    def get_output_layout(register):
-        return dcc.Graph(register("graph", "figure"), style={"height": Config.FIGURE_HEIGHT})
-
-    @staticmethod
-    def get_pdp_figure(run, inputs, outputs, show_confidence, show_ice, title=None):
->>>>>>> bff04cec
         # Parse inputs
         hp1_name = inputs["hyperparameter_name_1"]
         hp1_idx = run.configspace.get_idx_by_hyperparameter_name(hp1_name)
@@ -483,7 +476,7 @@
                     "yaxis": {
                         "title": objective_name,
                     },
-                    "title": title
+                    "title": title,
                 }
             )
         else:
@@ -510,7 +503,7 @@
                     xaxis=dict(tickvals=x_tickvals, ticktext=x_ticktext, title=hp1_name),
                     yaxis=dict(tickvals=y_tickvals, ticktext=y_ticktext, title=hp2_name),
                     margin=Config.FIGURE_MARGIN,
-                    title=title
+                    title=title,
                 )
             )
 
@@ -520,7 +513,30 @@
         return figure
 
     @staticmethod
-    def load_outputs(run, inputs, outputs):
+    def load_outputs(run, inputs, outputs):  # type: ignore
+        """
+        Read the raw data and prepare it for the layout.
+
+        Note
+        ----
+        The passed inputs are cleaned and therefore differ
+        compared to 'load_inputs' or 'load_dependency_inputs'.
+        Please see '_clean_inputs' for more information.
+
+        Parameters
+        ----------
+        run
+            The selected run.
+        inputs
+            Input and filter values from the user.
+        outputs
+            Raw output from the run.
+
+        Returns
+        -------
+        go.Figure
+            The figure of the Partial Dependency Plot (PDP).
+        """
         show_confidence = inputs["show_confidence"]
         show_ice = inputs["show_ice"]
 
