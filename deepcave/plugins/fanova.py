from typing import Optional

import dash_bootstrap_components as dbc
<<<<<<< HEAD
=======
import plotly.graph_objs as go
from ast import literal_eval

import pandas as pd
>>>>>>> 6fb6e496
import numpy as np
import plotly.graph_objs as go
from dash import dcc, html
from dash.exceptions import PreventUpdate

from deepcave.evaluators.fanova import fANOVA as _fANOVA
from deepcave.plugins.static_plugin import StaticPlugin
from deepcave.utils.data_structures import update_dict
from deepcave.utils.layout import get_checklist_options
from deepcave.utils.logs import get_logger

logger = get_logger(__name__)


class fANOVA(StaticPlugin):
    @staticmethod
    def id() -> str:
        return "fanova"

    @staticmethod
    def name() -> str:
        return "fANOVA"

    @staticmethod
    def position() -> int:
        return 100

    @staticmethod
    def category() -> Optional[str]:
        return "Hyperparameter Analysis"

    @staticmethod
    def activate_run_selection():
        return True

    @staticmethod
    def get_input_layout(register):
        return [
            dbc.Label("Number of trees"),
            dbc.Input(id=register("num_trees", "value"))
        ]

    @staticmethod
    def get_filter_layout(register):
        return [
            html.Div([
                dbc.Label("Hyperparameters"),
                dbc.Checklist(
                    id=register("hyperparameters", ["options", "value"])),
            ], className="mb-3"),

            html.Div([
                dbc.Label("Budgets"),
                dbc.Checklist(
                    id=register("budgets", ["options", "value"])),
            ]),
        ]

    @staticmethod
    def load_inputs(runs):
        return {
            "num_trees": {
                "value": 16
            },
            "hyperparameters": {
                "options": get_checklist_options(),
                "value": []
            },
            "budgets": {
                "options": get_checklist_options(),
                "value": []
            },
        }

    @staticmethod
    def load_dependency_inputs(runs, previous_inputs, inputs):
        run = runs[inputs["run_name"]["value"]]
        budgets = run.get_budgets(human=True)
        hp_names = run.configspace.get_hyperparameter_names()

        new_inputs = {
            "hyperparameters": {
                "options": get_checklist_options(hp_names),
            },
            "budgets": {
                "options": get_checklist_options(budgets),
            },
        }
        update_dict(inputs, new_inputs)

        # Restrict to three hyperparameters
        num_trees = inputs["num_trees"]["value"]
        try:
            int(num_trees)
        except:
            inputs["num_trees"]["value"] = previous_inputs["num_trees"]["value"]

        return inputs

    @staticmethod
    def process(run, inputs):
        hp_names = run.configspace.get_hyperparameter_names()
        budgets = run.get_budgets()

        # Collect data
        data = {}
        for budget in budgets:
            X, Y = run.get_encoded_configs(budget=budget, for_tree=True)

            evaluator = _fANOVA(
                X, Y,
                configspace=run.configspace,
                num_trees=int(inputs["num_trees"]["value"])
            )
            importance_dict = evaluator.quantify_importance(
                hp_names,
                depth=1,
                sorted=False)

            importance_dict = {k[0]: v for k, v in importance_dict.items()}

            data[budget] = importance_dict

        return data

    @staticmethod
    def get_output_layout(register):
        return [
            dcc.Graph(register("graph", "figure"))
        ]

    @staticmethod
    def load_outputs(inputs, outputs, _):
        run_name = inputs["run_name"]["value"]
        outputs = outputs[run_name]
        # First selected, should always be shown first
        selected_hyperparameters = inputs["hyperparameters"]["value"]
        selected_budgets = inputs["budgets"]["value"]

        if len(selected_hyperparameters) == 0 or len(selected_budgets) == 0:
            return PreventUpdate

        # TODO: After json serialize/deserialize, budget is not an integer anymore
        convert_type = type(selected_budgets[0])

        # Collect data
        data = {}
        for budget, importance_dict in outputs.items():
            budget = literal_eval(budget) if isinstance(budget, str) else budget
            budget = convert_type(budget)

            if budget not in inputs["budgets"]["value"]:
                continue

            x = []
            y = []
            error_y = []
            for hp_name, results in importance_dict.items():
                if hp_name not in inputs["hyperparameters"]["value"]:
                    continue

                x += [hp_name]
                y += [results[1]]
                error_y += [results[3]]

            data[budget] = (
                np.array(x),
                np.array(y),
                np.array(error_y)
            )

            # if filters["sort"]["value"] == fidelity_id:
            #    selected_fidelity = fidelity

        # Sort by last fidelity now
        last_selected_budget = selected_budgets[-1]
        idx = np.argsort(
            data[last_selected_budget][1], axis=None)[::-1]

        bar_data = []
        for budget, values in data.items():
            bar_data += [go.Bar(
                name=budget,
                x=values[0][idx],
                y=values[1][idx],
                error_y_array=values[2][idx])
            ]

        fig = go.Figure(data=bar_data)
        fig.update_layout(barmode='group')

        return [fig]<|MERGE_RESOLUTION|>--- conflicted
+++ resolved
@@ -1,15 +1,9 @@
 from typing import Optional
 
 import dash_bootstrap_components as dbc
-<<<<<<< HEAD
-=======
+import numpy as np
 import plotly.graph_objs as go
 from ast import literal_eval
-
-import pandas as pd
->>>>>>> 6fb6e496
-import numpy as np
-import plotly.graph_objs as go
 from dash import dcc, html
 from dash.exceptions import PreventUpdate
 
