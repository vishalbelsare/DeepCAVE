import sys
<<<<<<< HEAD
import datetime

name = "DeepCAVE"
package_name = "deepcave"
author = "René Sass and Marius Lindauer"
author_email = "sass@tnt.uni-hannover.de"
description = "An interactive framework to visualize and analyze your AutoML process in real-time."
url = "automl.org"
project_urls = {
    "Documentation": "https://automl.github.io/DeepCAVE/main",
    "Source Code": "https://github.com/automl/deepcave",
}
copyright = f"Copyright {datetime.date.today().strftime('%Y')}, René Sass and Marius Lindauer, <<author_email>>"
version = "0.2.1"

_exec_file = sys.argv[0]
_exec_files = ["server.py", "worker.py", "sphinx-build"]


if any(file in _exec_file for file in _exec_files):
    from deepcave.config import config
    from deepcave.queue import Queue  # noqa
    from deepcave.runs.handler import RunHandler  # noqa
    from deepcave.runs.objective import Objective  # noqa
    from deepcave.runs.recorder import Recorder  # noqa
=======

author = "René Sass and  Marius Lindauer"
version = "0.2"


_exec_file = sys.argv[0]

if "server.py" in _exec_file or "worker.py" in _exec_file:
    from deepcave.config import config
    from deepcave.queue import Queue  # noqa
    from deepcave.runs.handler import RunHandler  # noqa
    from deepcave.runs.objective import Objective
    from deepcave.runs.recorder import Recorder
>>>>>>> 86c323c2
    from deepcave.server import get_app  # noqa
    from deepcave.utils.cache import Cache  # noqa
    from deepcave.utils.run_caches import RunCaches  # noqa

    app = get_app()
    queue = Queue(config.REDIS_ADDRESS, config.REDIS_PORT)

    # Meta cache
    c = Cache(filename=config.CACHE_DIR / "meta.json", defaults=config.META_DEFAULT)

    # Run caches
    rc = RunCaches(config)

    # Run Handler
    run_handler = RunHandler(config, c, rc)

    __all__ = [
        "version",
        "app",
        "queue",
        "c",
        "rc",
        "run_handler",
        "config",
        "Recorder",
        "Objective",
    ]
else:

    try:
        from deepcave.runs.objective import Objective
        from deepcave.runs.recorder import Recorder

        __all__ = ["version", "Recorder", "Objective"]
    except ModuleNotFoundError:
        __all__ = ["version"]<|MERGE_RESOLUTION|>--- conflicted
+++ resolved
@@ -1,5 +1,4 @@
 import sys
-<<<<<<< HEAD
 import datetime
 
 name = "DeepCAVE"
@@ -13,7 +12,7 @@
     "Source Code": "https://github.com/automl/deepcave",
 }
 copyright = f"Copyright {datetime.date.today().strftime('%Y')}, René Sass and Marius Lindauer, <<author_email>>"
-version = "0.2.1"
+version = "0.3"
 
 _exec_file = sys.argv[0]
 _exec_files = ["server.py", "worker.py", "sphinx-build"]
@@ -25,21 +24,6 @@
     from deepcave.runs.handler import RunHandler  # noqa
     from deepcave.runs.objective import Objective  # noqa
     from deepcave.runs.recorder import Recorder  # noqa
-=======
-
-author = "René Sass and  Marius Lindauer"
-version = "0.2"
-
-
-_exec_file = sys.argv[0]
-
-if "server.py" in _exec_file or "worker.py" in _exec_file:
-    from deepcave.config import config
-    from deepcave.queue import Queue  # noqa
-    from deepcave.runs.handler import RunHandler  # noqa
-    from deepcave.runs.objective import Objective
-    from deepcave.runs.recorder import Recorder
->>>>>>> 86c323c2
     from deepcave.server import get_app  # noqa
     from deepcave.utils.cache import Cache  # noqa
     from deepcave.utils.run_caches import RunCaches  # noqa
