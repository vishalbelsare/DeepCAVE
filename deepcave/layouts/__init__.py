--- conflicted
+++ resolved
@@ -1,12 +1,7 @@
 from abc import ABC, abstractmethod
-<<<<<<< HEAD
 from typing import Union, List
-=======
-from typing import Union
->>>>>>> 86c323c2
 
 from dash.development.base_component import Component
-
 from deepcave.utils.logs import get_logger
 
 
@@ -19,9 +14,5 @@
         pass
 
     @abstractmethod
-<<<<<<< HEAD
     def __call__(self) -> Union[List[Component], Component]:
-=======
-    def __call__(self) -> Union[list[Component], Component]:
->>>>>>> 86c323c2
         pass