--- conflicted
+++ resolved
@@ -17,11 +17,8 @@
 - Add exit button which first deletes running jobs and then terminates DeepCave.
 - Nicer handling of Keyboard Interrupt.
 - Disable debug mode.
-<<<<<<< HEAD
+- Save plotly plots in higher resolution upon download.
 - Get hovertext per budget in Footprint, Config Cube, Cost over Time, and Pareto Front.
-=======
-- Save plotly plots in higher resolution upon download.
->>>>>>> 58143606
 
 ## Bug-Fixes
 - Fix missing objective specification in LPI evaluator (#71).
@@ -33,13 +30,10 @@
 - When getting budget, objectives etc from multiple runs in Cost over Time and Pareto Front:
     - Instead of taking the first run as comparative value,
     - take the one with the lowest budget, else the index for the budgets could be out of bounds.
-<<<<<<< HEAD
-- Free port when exiting via the exit button (#52).
-=======
 - For PCP, show hyperparameters with highest importance closest to the cost, i.e. right (#124).
 - Add init files to all test directories.
 - Correct LPI importance tests.
->>>>>>> 58143606
+- Free port when exiting via the exit button (#52).
 
 ## Documentation
 - Add How to Contribute section.
