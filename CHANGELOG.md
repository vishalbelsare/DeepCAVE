--- conflicted
+++ resolved
@@ -6,13 +6,10 @@
 
 ## Bug-Fixes
 - Don't convert BOHB runs with status 'running' (consistent with SMAC).
-<<<<<<< HEAD
-- For fANOVA, remove constant hyperparameters from configspace (#9).
-=======
 - Fix api examples (#68).
 - Reset inputs to fix error when subsequently selecting runs with different configspaces, objectives or budgets (#106).
 - Fix errors due to changing inputs before runselection (#64).
->>>>>>> 019855e1
+- For fANOVA, remove constant hyperparameters from configspace (#9).
 
 # Version 1.1.3
 
