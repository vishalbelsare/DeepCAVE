--- conflicted
+++ resolved
@@ -1,4 +1,3 @@
-<<<<<<< HEAD
 # Byte-compiled / optimized / DLL files
 __pycache__/
 *.py[cod]
@@ -157,39 +156,15 @@
 
 # Additional
 .DS_Store
-=======
-build/*
-*cache*
-!*cache.py
-!*caches.py
-__pycache__
->>>>>>> 86c323c2
 *.rdb
 *.pth
 
 # SMAC
 smac3-output*
-<<<<<<< HEAD
 
 # DeepCAVE 
 cache
 examples/others
 examples/record/_*
 datasets
-lightning_logs
-=======
-.DS_Store
-__init__.pyc
-examples/logs*
-examples/*
-!examples/logs/DeepCAVE
-!examples/record
-examples/record/_*.py
-*.sh
-!run.sh
-.vscode
-*.egg-info
-docs/apidoc
-docs/html
-docs/pages/examples
->>>>>>> 86c323c2
+lightning_logs