--- conflicted
+++ resolved
@@ -43,10 +43,6 @@
 - Modularized plugin structure with access to selected runs/groups to provide maximal flexibility.
 - Asynchronous execution of expensive plugins and caching of their results.
 - Help buttons and integrated documentation in the interface helps you to understand the plugins.
-<<<<<<< HEAD
-- Use the matplotlib mode to customize and save the plots for your publication.
-=======
->>>>>>> 925b4fa1
 - The API mode gives you full access to the code, while you do not have to interact with the
   interface. Otherwise, you can also make use of the raw data, provided by every plugin.
 
